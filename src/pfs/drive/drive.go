/*
Package drive provides the definitions for the low-level pfs storage drivers.
*/
package drive

import (
	"io"

	"github.com/pachyderm/pachyderm/src/pfs"
	"github.com/pachyderm/pachyderm/src/pkg/btrfs"
)

const (
	// InitialCommitID is the initial id before any commits are made in a repository.
	InitialCommitID = "scratch"
)

var (
	// ReservedCommitIDs are the commit ids used by the system.
	ReservedCommitIDs = map[string]bool{
		InitialCommitID: true,
	}
)

<<<<<<< HEAD
=======
// ReaderAtCloser is an interface that implements both io.ReaderAt and io.Closer.
type ReaderAtCloser interface {
	io.ReaderAt
	io.Closer
}

>>>>>>> 1bf739f0
// Driver represents a low-level pfs storage driver.
type Driver interface {
	Init() error
	InitRepository(repository *pfs.Repository, shard map[int]bool) error
	GetFile(path *pfs.Path, shard int) (ReaderAtCloser, error)
	GetFileInfo(path *pfs.Path, shard int) (*pfs.FileInfo, bool, error)
	MakeDirectory(path *pfs.Path, shards map[int]bool) error
	PutFile(path *pfs.Path, shard int, offset int64, reader io.Reader) error
	ListFiles(path *pfs.Path, shard int) ([]*pfs.FileInfo, error)
	Branch(commit *pfs.Commit, newCommit *pfs.Commit, shards map[int]bool) (*pfs.Commit, error)
	Commit(commit *pfs.Commit, shards map[int]bool) error
	PullDiff(commit *pfs.Commit, shard int) (io.Reader, error)
	PushDiff(commit *pfs.Commit, shard int, reader io.Reader) error
	GetCommitInfo(commit *pfs.Commit, shard int) (*pfs.CommitInfo, bool, error)
	ListCommits(repository *pfs.Repository, shard int) ([]*pfs.CommitInfo, error)
}

// NewBtrfsDriver constructs a new Driver for btrfs.
func NewBtrfsDriver(rootDir string, btrfsAPI btrfs.API) Driver {
	return newBtrfsDriver(rootDir, btrfsAPI)
}<|MERGE_RESOLUTION|>--- conflicted
+++ resolved
@@ -22,15 +22,12 @@
 	}
 )
 
-<<<<<<< HEAD
-=======
 // ReaderAtCloser is an interface that implements both io.ReaderAt and io.Closer.
 type ReaderAtCloser interface {
 	io.ReaderAt
 	io.Closer
 }
 
->>>>>>> 1bf739f0
 // Driver represents a low-level pfs storage driver.
 type Driver interface {
 	Init() error
