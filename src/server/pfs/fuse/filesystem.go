package fuse

import (
	"bytes"
	"fmt"
	"io"
	"os"
	"path"
	"path/filepath"
	"strings"
	"sync"
	"syscall"
	"time"

	"bazil.org/fuse"
	"bazil.org/fuse/fs"
	"github.com/pachyderm/pachyderm/src/client"
	pfsclient "github.com/pachyderm/pachyderm/src/client/pfs"
	"github.com/pachyderm/pachyderm/src/server/pfs/drive"
	"go.pedge.io/lion/proto"
	"go.pedge.io/proto/time"
	"golang.org/x/net/context"
	"google.golang.org/grpc"
	"google.golang.org/grpc/codes"
)

type filesystem struct {
	apiClient client.APIClient
	Filesystem
<<<<<<< HEAD
	inodes map[string]uint64
	lock   sync.RWMutex
=======
	inodes     map[string]uint64
	lock       sync.RWMutex
	handleID   string
	allCommits bool
>>>>>>> 378e11a5
}

func newFilesystem(
	pfsAPIClient pfsclient.APIClient,
	shard *pfsclient.Shard,
	commitMounts []*CommitMount,
	allCommits bool,
) *filesystem {
	return &filesystem{
		apiClient: client.APIClient{PfsAPIClient: pfsAPIClient},
		Filesystem: Filesystem{
			shard,
			commitMounts,
		},
<<<<<<< HEAD
		inodes: make(map[string]uint64),
=======
		inodes:     make(map[string]uint64),
		handleID:   uuid.NewWithoutDashes(),
		allCommits: allCommits,
>>>>>>> 378e11a5
	}
}

func (f *filesystem) Root() (result fs.Node, retErr error) {
	defer func() {
		if retErr == nil {
			protolion.Debug(&Root{&f.Filesystem, getNode(result), errorToString(retErr)})
		} else {
			protolion.Error(&Root{&f.Filesystem, getNode(result), errorToString(retErr)})
		}
	}()
	return &directory{
		f,
		Node{
			File: &pfsclient.File{
				Commit: &pfsclient.Commit{
					Repo: &pfsclient.Repo{},
				},
			},
		},
	}, nil
}

type directory struct {
	fs *filesystem
	Node
}

func (d *directory) Attr(ctx context.Context, a *fuse.Attr) (retErr error) {
	defer func() {
		if retErr == nil {
			protolion.Debug(&DirectoryAttr{&d.Node, &Attr{uint32(a.Mode)}, errorToString(retErr)})
		} else {
			protolion.Error(&DirectoryAttr{&d.Node, &Attr{uint32(a.Mode)}, errorToString(retErr)})
		}
	}()

	a.Valid = time.Nanosecond
	if d.Write {
		a.Mode = os.ModeDir | 0775
	} else {
		a.Mode = os.ModeDir | 0555
	}
	a.Inode = d.fs.inode(d.File)
	a.Mtime = prototime.TimestampToTime(d.Modified)
	return nil
}

func (d *directory) Lookup(ctx context.Context, name string) (result fs.Node, retErr error) {
	defer func() {
		if retErr == nil || retErr == fuse.ENOENT {
			protolion.Debug(&DirectoryLookup{&d.Node, name, getNode(result), errorToString(retErr)})
		} else {
			protolion.Error(&DirectoryLookup{&d.Node, name, getNode(result), errorToString(retErr)})
		}
	}()
	if d.File.Commit.Repo.Name == "" {
		return d.lookUpRepo(ctx, name)
	}
	if d.File.Commit.ID == "" {
		return d.lookUpCommit(ctx, name)
	}
	return d.lookUpFile(ctx, name)
}

func (d *directory) ReadDirAll(ctx context.Context) (result []fuse.Dirent, retErr error) {
	defer func() {
		var dirents []*Dirent
		for _, dirent := range result {
			dirents = append(dirents, &Dirent{dirent.Inode, dirent.Name})
		}
		if retErr == nil {
			protolion.Debug(&DirectoryReadDirAll{&d.Node, dirents, errorToString(retErr)})
		} else {
			protolion.Error(&DirectoryReadDirAll{&d.Node, dirents, errorToString(retErr)})
		}
	}()
	if d.File.Commit.Repo.Name == "" {
		return d.readRepos(ctx)
	}
	if d.File.Commit.ID == "" {
		commitMount := d.fs.getCommitMount(d.getRepoOrAliasName())
		if commitMount != nil && commitMount.Commit.ID != "" {
			d.File.Commit.ID = commitMount.Commit.ID
			d.Shard = commitMount.Shard
			return d.readFiles(ctx)
		}
		return d.readCommits(ctx)
	}
	return d.readFiles(ctx)
}

func (d *directory) Create(ctx context.Context, request *fuse.CreateRequest, response *fuse.CreateResponse) (result fs.Node, _ fs.Handle, retErr error) {
	defer func() {
		if retErr == nil {
			protolion.Debug(&DirectoryCreate{&d.Node, getNode(result), errorToString(retErr)})
		} else {
			protolion.Error(&DirectoryCreate{&d.Node, getNode(result), errorToString(retErr)})
		}
	}()
	if d.File.Commit.ID == "" {
		return nil, 0, fuse.EPERM
	}
	directory := d.copy()
	directory.File.Path = path.Join(directory.File.Path, request.Name)
	localResult := &file{
		directory: *directory,
		size:      0,
	}
	if err := localResult.touch(); err != nil {
		// Check if its a write on a finished commit:
		if drive.IsPermissionError(err) {
			err = fuse.EPERM
		}
		return nil, 0, err
	}
	response.Flags |= fuse.OpenDirectIO | fuse.OpenNonSeekable
	handle := localResult.newHandle(0)
	return localResult, handle, nil
}

func (d *directory) Mkdir(ctx context.Context, request *fuse.MkdirRequest) (result fs.Node, retErr error) {
	defer func() {
		if retErr == nil {
			protolion.Debug(&DirectoryMkdir{&d.Node, getNode(result), errorToString(retErr)})
		} else {
			protolion.Error(&DirectoryMkdir{&d.Node, getNode(result), errorToString(retErr)})
		}
	}()
	if d.File.Commit.ID == "" {
		return nil, fuse.EPERM
	}
	if err := d.fs.apiClient.MakeDirectory(d.File.Commit.Repo.Name, d.File.Commit.ID, path.Join(d.File.Path, request.Name)); err != nil {
		return nil, err
	}
	localResult := d.copy()
	localResult.File.Path = path.Join(localResult.File.Path, request.Name)
	return localResult, nil
}

func (d *directory) Remove(ctx context.Context, req *fuse.RemoveRequest) (retErr error) {
	defer func() {
		if retErr == nil {
			protolion.Debug(&FileRemove{&d.Node, req.Name, req.Dir, errorToString(retErr)})
		} else {
			protolion.Error(&FileRemove{&d.Node, req.Name, req.Dir, errorToString(retErr)})
		}
	}()
	return d.fs.apiClient.DeleteFile(d.Node.File.Commit.Repo.Name,
		d.Node.File.Commit.ID, filepath.Join(d.Node.File.Path, req.Name))
}

type file struct {
	directory
	size    int64
	handles []*handle
	lock    sync.Mutex
}

func (f *file) Attr(ctx context.Context, a *fuse.Attr) (retErr error) {
	defer func() {
		if retErr == nil {
			protolion.Debug(&FileAttr{&f.Node, &Attr{uint32(a.Mode)}, errorToString(retErr)})
		} else {
			protolion.Error(&FileAttr{&f.Node, &Attr{uint32(a.Mode)}, errorToString(retErr)})
		}
	}()
	fileInfo, err := f.fs.apiClient.InspectFile(
		f.File.Commit.Repo.Name,
		f.File.Commit.ID,
		f.File.Path,
		f.fs.getFromCommitID(f.getRepoOrAliasName()),
		f.fs.getFullFile(f.getRepoOrAliasName()),
		f.Shard,
	)
	if err != nil {
		return err
	}
	if fileInfo != nil {
		a.Size = fileInfo.SizeBytes
		a.Mtime = prototime.TimestampToTime(fileInfo.Modified)
	}
	a.Mode = 0666
	a.Inode = f.fs.inode(f.File)
	return nil
}

func (f *file) Setattr(ctx context.Context, req *fuse.SetattrRequest, resp *fuse.SetattrResponse) (retErr error) {
	defer func() {
		if retErr == nil {
			protolion.Debug(&FileSetAttr{&f.Node, errorToString(retErr)})
		} else {
			protolion.Error(&FileSetAttr{&f.Node, errorToString(retErr)})
		}
	}()
	if req.Size == 0 && (req.Valid&fuse.SetattrSize) > 0 {
		err := f.fs.apiClient.DeleteFile(f.Node.File.Commit.Repo.Name,
			f.Node.File.Commit.ID, f.Node.File.Path)
		if err != nil {
			return err
		}
		if err := f.touch(); err != nil {
			return err
		}
		for _, handle := range f.handles {
			handle.lock.Lock()
			handle.cursor = 0
			handle.lock.Unlock()
		}
	}
	return nil
}

func (f *file) Open(ctx context.Context, request *fuse.OpenRequest, response *fuse.OpenResponse) (_ fs.Handle, retErr error) {
	defer func() {
		if retErr == nil {
			protolion.Debug(&FileOpen{&f.Node, errorToString(retErr)})
		} else {
			protolion.Error(&FileOpen{&f.Node, errorToString(retErr)})
		}
	}()
	response.Flags |= fuse.OpenDirectIO | fuse.OpenNonSeekable
	fileInfo, err := f.fs.apiClient.InspectFile(
		f.File.Commit.Repo.Name,
		f.File.Commit.ID,
		f.File.Path,
		f.fs.getFromCommitID(f.getRepoOrAliasName()),
		f.fs.getFullFile(f.getRepoOrAliasName()),
		f.Shard,
	)
	if err != nil {
		return nil, err
	}
	return f.newHandle(int(fileInfo.SizeBytes)), nil
}

func (f *file) Fsync(ctx context.Context, req *fuse.FsyncRequest) error {
	f.lock.Lock()
	defer f.lock.Unlock()
	for _, h := range f.handles {
		if h.w != nil {
			w := h.w
			h.w = nil
			if err := w.Close(); err != nil {
				return err
			}
		}
	}
	return nil
}

func (f *file) delimiter() pfsclient.Delimiter {
	if strings.HasSuffix(f.File.Path, ".json") {
		return pfsclient.Delimiter_JSON
	}
	if strings.HasSuffix(f.File.Path, ".bin") {
		return pfsclient.Delimiter_NONE
	}
	return pfsclient.Delimiter_LINE
}

func (f *file) touch() error {
	w, err := f.fs.apiClient.PutFileWriter(
		f.File.Commit.Repo.Name,
		f.File.Commit.ID,
		f.File.Path,
		f.delimiter(),
	)
	if err != nil {
		return err
	}
	if err := w.Close(); err != nil {
		return err
	}
	return nil
}

func (f *filesystem) inode(file *pfsclient.File) uint64 {
	f.lock.RLock()
	inode, ok := f.inodes[key(file)]
	f.lock.RUnlock()
	if ok {
		return inode
	}
	f.lock.Lock()
	defer f.lock.Unlock()
	if inode, ok := f.inodes[key(file)]; ok {
		return inode
	}
	newInode := uint64(len(f.inodes))
	f.inodes[key(file)] = newInode
	return newInode
}

func (f *file) newHandle(cursor int) *handle {
	f.lock.Lock()
	defer f.lock.Unlock()

	h := &handle{
		f:      f,
		cursor: cursor,
	}

	f.handles = append(f.handles, h)

	return h
}

type handle struct {
	f      *file
	w      io.WriteCloser
	cursor int
	lock   sync.Mutex
}

func (h *handle) Read(ctx context.Context, request *fuse.ReadRequest, response *fuse.ReadResponse) (retErr error) {
	defer func() {
		if retErr == nil {
			protolion.Debug(&FileRead{&h.f.Node, string(response.Data), errorToString(retErr)})
		} else {
			protolion.Error(&FileRead{&h.f.Node, string(response.Data), errorToString(retErr)})
		}
	}()
	var buffer bytes.Buffer
	if err := h.f.fs.apiClient.GetFile(
		h.f.File.Commit.Repo.Name,
		h.f.File.Commit.ID,
		h.f.File.Path,
		request.Offset,
		int64(request.Size),
		h.f.fs.getFromCommitID(h.f.getRepoOrAliasName()),
		h.f.fs.getFullFile(h.f.getRepoOrAliasName()),
		h.f.Shard,
		&buffer,
	); err != nil {
		if grpc.Code(err) == codes.NotFound {
			// ENOENT from read(2) is weird, let's call this EINVAL
			// instead.
			return fuse.Errno(syscall.EINVAL)
		}
		return err
	}
	response.Data = buffer.Bytes()
	return nil
}

func (h *handle) Write(ctx context.Context, request *fuse.WriteRequest, response *fuse.WriteResponse) (retErr error) {
	defer func() {
		if retErr == nil {
			protolion.Debug(&FileWrite{&h.f.Node, string(request.Data), request.Offset, errorToString(retErr)})
		} else {
			protolion.Error(&FileWrite{&h.f.Node, string(request.Data), request.Offset, errorToString(retErr)})
		}
	}()
	h.lock.Lock()
	defer h.lock.Unlock()
	if h.w == nil {
		w, err := h.f.fs.apiClient.PutFileWriter(
			h.f.File.Commit.Repo.Name, h.f.File.Commit.ID, h.f.File.Path, h.f.delimiter())
		if err != nil {
			return err
		}
		h.w = w
	}
	// repeated is how many bytes in this write have already been sent in
	// previous call to Write. Why does the OS send us the same data twice in
	// different calls? Good question, this is a behavior that's only been
	// observed on osx, not on linux.
	repeated := h.cursor - int(request.Offset)
	if repeated < 0 {
		return fmt.Errorf("gap in bytes written, (OpenNonSeekable should make this impossible)")
	}
	if repeated > len(request.Data) {
		// it's currently unclear under which conditions fuse sends us a
		// request with only repeated data. This prevents us from getting an
		// array bounds error when it does though.
		return nil
	}
	written, err := h.w.Write(request.Data[repeated:])
	if err != nil {
		return err
	}
	response.Size = written + repeated
	h.cursor += written
	if h.f.size < request.Offset+int64(written) {
		h.f.size = request.Offset + int64(written)
	}
	return nil
}

func (h *handle) Flush(ctx context.Context, req *fuse.FlushRequest) error {
	h.lock.Lock()
	defer h.lock.Unlock()
	if h.w != nil {
		w := h.w
		h.w = nil
		if err := w.Close(); err != nil {
			return err
		}
	}
	return nil
}

func (h *handle) Release(ctx context.Context, req *fuse.ReleaseRequest) error {
	return nil
}

func (d *directory) copy() *directory {
	return &directory{
		fs: d.fs,
		Node: Node{
			File: &pfsclient.File{
				Commit: &pfsclient.Commit{
					Repo: &pfsclient.Repo{
						Name: d.File.Commit.Repo.Name,
					},
					ID: d.File.Commit.ID,
				},
				Path: d.File.Path,
			},
			Write:     d.Write,
			Shard:     d.Shard,
			RepoAlias: d.RepoAlias,
		},
	}
}

func (d *directory) getRepoOrAliasName() string {
	if d.RepoAlias != "" {
		return d.RepoAlias
	}
	return d.File.Commit.Repo.Name
}

func (f *filesystem) getCommitMount(nameOrAlias string) *CommitMount {
	if len(f.CommitMounts) == 0 {
		return &CommitMount{
			Commit: client.NewCommit(nameOrAlias, ""),
			Shard:  f.Shard,
		}
	}

	// We prefer alias matching over repo name matching, since there can be
	// two commit mounts with the same repo but different aliases, such as
	// "out" and "prev"
	for _, commitMount := range f.CommitMounts {
		if commitMount.Alias == nameOrAlias {
			return commitMount
		}
	}
	for _, commitMount := range f.CommitMounts {
		if commitMount.Commit.Repo.Name == nameOrAlias {
			return commitMount
		}
	}

	return nil
}

func (f *filesystem) getFromCommitID(nameOrAlias string) string {
	commitMount := f.getCommitMount(nameOrAlias)
	if commitMount == nil || commitMount.DiffMethod == nil || commitMount.DiffMethod.FromCommit == nil {
		return ""
	}
	return commitMount.DiffMethod.FromCommit.ID
}

func (f *filesystem) getFullFile(nameOrAlias string) bool {
	commitMount := f.getCommitMount(nameOrAlias)
	if commitMount == nil || commitMount.DiffMethod == nil {
		return false
	}
	return commitMount.DiffMethod.FullFile
}

func (d *directory) lookUpRepo(ctx context.Context, name string) (fs.Node, error) {
	commitMount := d.fs.getCommitMount(name)
	if commitMount == nil {
		return nil, fuse.EPERM
	}
	repoInfo, err := d.fs.apiClient.InspectRepo(commitMount.Commit.Repo.Name)
	if err != nil {
		return nil, err
	}
	if repoInfo == nil {
		return nil, fuse.ENOENT
	}
	result := d.copy()
	result.File.Commit.Repo.Name = commitMount.Commit.Repo.Name
	result.File.Commit.ID = commitMount.Commit.ID
	result.RepoAlias = commitMount.Alias
	result.Shard = commitMount.Shard

	if commitMount.Commit.ID == "" {
		// We don't have a commit mount
		result.Write = false
		result.Modified = repoInfo.Created
		return result, nil
	}
	commitInfo, err := d.fs.apiClient.InspectCommit(
		commitMount.Commit.Repo.Name,
		commitMount.Commit.ID,
	)
	if err != nil {
		return nil, err
	}
	if commitInfo.CommitType == pfsclient.CommitType_COMMIT_TYPE_READ {
		result.Write = false
	} else {
		result.Write = true
	}
	result.Modified = commitInfo.Finished

	return result, nil
}

func (d *directory) lookUpCommit(ctx context.Context, name string) (fs.Node, error) {
	commitInfo, err := d.fs.apiClient.InspectCommit(
		d.File.Commit.Repo.Name,
		name,
	)
	if err != nil {
		return nil, err
	}
	if commitInfo == nil {
		return nil, fuse.ENOENT
	}
	result := d.copy()
	result.File.Commit.ID = name
	if commitInfo.CommitType == pfsclient.CommitType_COMMIT_TYPE_READ {
		result.Write = false
	} else {
		result.Write = true
	}
	result.Modified = commitInfo.Finished
	return result, nil
}

func (d *directory) lookUpFile(ctx context.Context, name string) (fs.Node, error) {
	var fileInfo *pfsclient.FileInfo
	var err error

	fileInfo, err = d.fs.apiClient.InspectFile(
		d.File.Commit.Repo.Name,
		d.File.Commit.ID,
		path.Join(d.File.Path, name),
		d.fs.getFromCommitID(d.getRepoOrAliasName()),
		d.fs.getFullFile(d.getRepoOrAliasName()),
		d.Shard,
	)
	if err != nil {
		return nil, fuse.ENOENT
	}
	if d.Node.Write {
		fileInfo.SizeBytes = 0
	}

	// We want to inherit the metadata other than the path, which should be the
	// path currently being looked up
	directory := d.copy()
	directory.File.Path = fileInfo.File.Path

	switch fileInfo.FileType {
	case pfsclient.FileType_FILE_TYPE_REGULAR:
		return &file{
			directory: *directory,
			size:      int64(fileInfo.SizeBytes),
		}, nil
	case pfsclient.FileType_FILE_TYPE_DIR:
		return directory, nil
	default:
		return nil, fmt.Errorf("unrecognized file type")
	}
}

func (d *directory) readRepos(ctx context.Context) ([]fuse.Dirent, error) {
	var result []fuse.Dirent
	if len(d.fs.CommitMounts) == 0 {
		repoInfos, err := d.fs.apiClient.ListRepo(nil)
		if err != nil {
			return nil, err
		}
		for _, repoInfo := range repoInfos {
			result = append(result, fuse.Dirent{Name: repoInfo.Repo.Name, Type: fuse.DT_Dir})
		}
	} else {
		for _, mount := range d.fs.CommitMounts {
			name := mount.Commit.Repo.Name
			if mount.Alias != "" {
				name = mount.Alias
			}
			result = append(result, fuse.Dirent{Name: name, Type: fuse.DT_Dir})
		}
	}
	return result, nil
}

func (d *directory) readCommits(ctx context.Context) ([]fuse.Dirent, error) {
	var commitInfos []*pfsclient.CommitInfo
	var err error
	if d.fs.allCommits {
		commitInfos, err = d.fs.apiClient.ListCommit([]string{d.File.Commit.Repo.Name},
			nil, client.CommitTypeNone, false, pfsclient.CommitStatus_ALL, nil)
	} else {
		commitInfos, err = d.fs.apiClient.ListCommit([]string{d.File.Commit.Repo.Name},
			nil, client.CommitTypeNone, false, pfsclient.CommitStatus_NORMAL, nil)
	}
	if err != nil {
		return nil, err
	}
	branchCommitInfos, err := d.fs.apiClient.ListBranch(d.File.Commit.Repo.Name)
	if err != nil {
		return nil, err
	}
	var result []fuse.Dirent
	for _, commitInfo := range commitInfos {
		result = append(result, fuse.Dirent{Name: commitInfo.Commit.ID, Type: fuse.DT_Dir})
	}
	for _, commitInfo := range branchCommitInfos {
		result = append(result, fuse.Dirent{Name: commitInfo.Branch, Type: fuse.DT_Dir})
	}
	return result, nil
}

func (d *directory) readFiles(ctx context.Context) ([]fuse.Dirent, error) {
	fileInfos, err := d.fs.apiClient.ListFile(
		d.File.Commit.Repo.Name,
		d.File.Commit.ID,
		d.File.Path,
		d.fs.getFromCommitID(d.getRepoOrAliasName()),
		d.fs.getFullFile(d.getRepoOrAliasName()),
		d.Shard,
		// setting recurse to false for performance reasons
		// it does however means that we won't know the correct sizes of directories
		false,
	)
	if err != nil {
		return nil, err
	}
	var result []fuse.Dirent
	for _, fileInfo := range fileInfos {
		shortPath := strings.TrimPrefix(fileInfo.File.Path, d.File.Path)
		if shortPath[0] == '/' {
			shortPath = shortPath[1:]
		}
		switch fileInfo.FileType {
		case pfsclient.FileType_FILE_TYPE_REGULAR:
			result = append(result, fuse.Dirent{Name: shortPath, Type: fuse.DT_File})
		case pfsclient.FileType_FILE_TYPE_DIR:
			result = append(result, fuse.Dirent{Name: shortPath, Type: fuse.DT_Dir})
		default:
			continue
		}
	}
	return result, nil
}

// TODO this code is duplicate elsewhere, we should put it somehwere.
func errorToString(err error) string {
	if err == nil {
		return ""
	}
	return err.Error()
}

func getNode(node fs.Node) *Node {
	switch n := node.(type) {
	default:
		return nil
	case *directory:
		return &n.Node
	case *file:
		return &n.Node
	}
}

func key(file *pfsclient.File) string {
	return fmt.Sprintf("%s/%s/%s", file.Commit.Repo.Name, file.Commit.ID, file.Path)
}<|MERGE_RESOLUTION|>--- conflicted
+++ resolved
@@ -27,15 +27,9 @@
 type filesystem struct {
 	apiClient client.APIClient
 	Filesystem
-<<<<<<< HEAD
-	inodes map[string]uint64
-	lock   sync.RWMutex
-=======
 	inodes     map[string]uint64
 	lock       sync.RWMutex
-	handleID   string
 	allCommits bool
->>>>>>> 378e11a5
 }
 
 func newFilesystem(
@@ -50,13 +44,8 @@
 			shard,
 			commitMounts,
 		},
-<<<<<<< HEAD
-		inodes: make(map[string]uint64),
-=======
 		inodes:     make(map[string]uint64),
-		handleID:   uuid.NewWithoutDashes(),
 		allCommits: allCommits,
->>>>>>> 378e11a5
 	}
 }
 
