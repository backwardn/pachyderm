package fuse

import (
	"bytes"
	"fmt"
	"io"
	"os"
	"path"
	"strings"
	"sync"
	"syscall"
	"time"

	"bazil.org/fuse"
	"bazil.org/fuse/fs"
	pfsclient "github.com/pachyderm/pachyderm/src/client/pfs"
	"github.com/pachyderm/pachyderm/src/client/pkg/uuid"
	"go.pedge.io/lion/proto"
	"go.pedge.io/proto/time"
	"golang.org/x/net/context"
	"google.golang.org/grpc"
	"google.golang.org/grpc/codes"
)

type filesystem struct {
	apiClient pfsclient.APIClient
	Filesystem
	inodes map[string]uint64
	lock   sync.RWMutex
}

func newFilesystem(
	apiClient pfsclient.APIClient,
	shard *pfsclient.Shard,
	commitMounts []*CommitMount,
) *filesystem {
	return &filesystem{
		apiClient,
		Filesystem{
			shard,
			commitMounts,
		},
		make(map[string]uint64),
		sync.RWMutex{},
	}
}

func (f *filesystem) Root() (result fs.Node, retErr error) {
	defer func() {
		protolion.Debug(&Root{&f.Filesystem, getNode(result), errorToString(retErr)})
	}()
	return &directory{
		f,
		Node{
			File: &pfsclient.File{
				Commit: &pfsclient.Commit{
					Repo: &pfsclient.Repo{},
				},
			},
		},
	}, nil
}

type directory struct {
	fs *filesystem
	Node
}

func (d *directory) Attr(ctx context.Context, a *fuse.Attr) (retErr error) {
	defer func() {
		protolion.Debug(&DirectoryAttr{&d.Node, &Attr{uint32(a.Mode)}, errorToString(retErr)})
	}()

	a.Valid = time.Nanosecond
	if d.Write {
		a.Mode = os.ModeDir | 0775
	} else {
		a.Mode = os.ModeDir | 0555
	}
	a.Inode = d.fs.inode(d.File)
	a.Mtime = prototime.TimestampToTime(d.Modified)
	return nil
}

func (d *directory) Lookup(ctx context.Context, name string) (result fs.Node, retErr error) {
	defer func() {
		protolion.Debug(&DirectoryLookup{&d.Node, name, getNode(result), errorToString(retErr)})
	}()
	if d.File.Commit.Repo.Name == "" {
		return d.lookUpRepo(ctx, name)
	}
	if d.File.Commit.ID == "" {
		return d.lookUpCommit(ctx, name)
	}
	return d.lookUpFile(ctx, name)
}

func (d *directory) ReadDirAll(ctx context.Context) (result []fuse.Dirent, retErr error) {
	defer func() {
		var dirents []*Dirent
		for _, dirent := range result {
			dirents = append(dirents, &Dirent{dirent.Inode, dirent.Name})
		}
		protolion.Debug(&DirectoryReadDirAll{&d.Node, dirents, errorToString(retErr)})
	}()
	if d.File.Commit.Repo.Name == "" {
		return d.readRepos(ctx)
	}
	if d.File.Commit.ID == "" {
		commitMount := d.fs.getCommitMount(d.File.Commit.Repo.Name)
		if commitMount != nil && commitMount.Commit.ID != "" {
			d.File.Commit.ID = commitMount.Commit.ID
			d.Shard = commitMount.Shard
			return d.readFiles(ctx)
		}
		return d.readCommits(ctx)
	}
	return d.readFiles(ctx)
}

func (d *directory) Create(ctx context.Context, request *fuse.CreateRequest, response *fuse.CreateResponse) (result fs.Node, _ fs.Handle, retErr error) {
	defer func() {
		protolion.Debug(&DirectoryCreate{&d.Node, getNode(result), errorToString(retErr)})
	}()
	if d.File.Commit.ID == "" {
		return nil, 0, fuse.EPERM
	}
	directory := d.copy()
	directory.File.Path = path.Join(directory.File.Path, request.Name)
	localResult := &file{
		directory: *directory,
		size:      0,
		local:     true,
	}
	response.Flags |= fuse.OpenDirectIO | fuse.OpenNonSeekable
	handle := localResult.newHandle()
	return localResult, handle, nil
}

func (d *directory) Mkdir(ctx context.Context, request *fuse.MkdirRequest) (result fs.Node, retErr error) {
	defer func() {
		protolion.Debug(&DirectoryMkdir{&d.Node, getNode(result), errorToString(retErr)})
	}()
	if d.File.Commit.ID == "" {
		return nil, fuse.EPERM
	}
	if err := pfsclient.MakeDirectory(d.fs.apiClient, d.File.Commit.Repo.Name, d.File.Commit.ID, path.Join(d.File.Path, request.Name)); err != nil {
		return nil, err
	}
	localResult := d.copy()
	localResult.File.Path = path.Join(localResult.File.Path, request.Name)
	return localResult, nil
}

type file struct {
	directory
	size  int64
	local bool
}

func (f *file) Attr(ctx context.Context, a *fuse.Attr) (retErr error) {
	defer func() {
		protolion.Debug(&FileAttr{&f.Node, &Attr{uint32(a.Mode)}, errorToString(retErr)})
	}()
	fileInfo, err := pfsclient.InspectFile(
		f.fs.apiClient,
		f.File.Commit.Repo.Name,
		f.File.Commit.ID,
		f.File.Path,
		f.fs.getFromCommitID(f.File.Commit.Repo.Name),
		f.Shard,
	)
	if err != nil && !f.local {
		return err
	}
	if fileInfo != nil {
		a.Size = fileInfo.SizeBytes
		a.Mtime = prototime.TimestampToTime(fileInfo.Modified)
	}
	a.Mode = 0666
	a.Inode = f.fs.inode(f.File)
	return nil
}

func (f *file) Open(ctx context.Context, request *fuse.OpenRequest, response *fuse.OpenResponse) (_ fs.Handle, retErr error) {
	defer func() {
		protolion.Debug(&FileOpen{&f.Node, errorToString(retErr)})
	}()
	response.Flags |= fuse.OpenDirectIO | fuse.OpenNonSeekable
	return f.newHandle(), nil
}

func (f *filesystem) inode(file *pfsclient.File) uint64 {
	f.lock.RLock()
	inode, ok := f.inodes[key(file)]
	f.lock.RUnlock()
	if ok {
		return inode
	}
	f.lock.Lock()
	if inode, ok := f.inodes[key(file)]; ok {
		return inode
	}
	newInode := uint64(len(f.inodes))
	f.inodes[key(file)] = newInode
	f.lock.Unlock()
	return newInode
}

func (f *file) newHandle() *handle {
	return &handle{
		id: uuid.NewWithoutDashes(),
		f:  f,
	}
}

type handle struct {
<<<<<<< HEAD
	id string
	f  *file
	w  io.WriteCloser
=======
	id      string
	f       *file
	w       io.WriteCloser
	written int
>>>>>>> 0618da86
}

func (h *handle) Read(ctx context.Context, request *fuse.ReadRequest, response *fuse.ReadResponse) (retErr error) {
	defer func() {
		protolion.Debug(&FileRead{&h.f.Node, errorToString(retErr)})
	}()
	var buffer bytes.Buffer
	if err := pfsclient.GetFile(
		h.f.fs.apiClient,
		h.f.File.Commit.Repo.Name,
		h.f.File.Commit.ID,
		h.f.File.Path,
		request.Offset,
		int64(request.Size),
		h.f.fs.getFromCommitID(h.f.File.Commit.Repo.Name),
		h.f.Shard,
		&buffer,
	); err != nil {
		if grpc.Code(err) == codes.NotFound {
			// This happens when trying to read from a file in an open
			// commit. We could catch this at `open(2)` time and never
			// get here, but Open is currently not a remote operation.
			//
			// ENOENT from read(2) is weird, let's call this EINVAL
			// instead.
			return fuse.Errno(syscall.EINVAL)
		}
		return err
	}
	response.Data = buffer.Bytes()
	return nil
}

func (h *handle) Write(ctx context.Context, request *fuse.WriteRequest, response *fuse.WriteResponse) (retErr error) {
	defer func() {
		protolion.Debug(&FileWrite{&h.f.Node, errorToString(retErr)})
	}()
<<<<<<< HEAD
=======
	protolion.Printf("WriteRequest: %s@%d\n", string(request.Data), request.Offset)
>>>>>>> 0618da86
	if h.w == nil {
		w, err := pfsclient.PutFileWriter(h.f.fs.apiClient, h.f.File.Commit.Repo.Name, h.f.File.Commit.ID, h.f.File.Path, h.id)
		if err != nil {
			return err
		}
		h.w = w
	}
<<<<<<< HEAD
	written, err := h.w.Write(request.Data)
	if err != nil {
		return err
	}
	response.Size = written
=======
	// repeated is how many bytes in this write have already been sent in
	// previous call to Write. Why does the OS send us the same data twice in
	// different calls? Good question, this is a behavior that's only been
	// observed on osx, not on linux.
	repeated := h.written - int(request.Offset)
	if repeated < 0 {
		return fmt.Errorf("gap in bytes written, (OpenNonSeekable should make this impossible)")
	}
	written, err := h.w.Write(request.Data[repeated:])
	if err != nil {
		return err
	}
	response.Size = written + repeated
	h.written += written
>>>>>>> 0618da86
	if h.f.size < request.Offset+int64(written) {
		h.f.size = request.Offset + int64(written)
	}
	return nil
}

func (h *handle) Flush(ctx context.Context, req *fuse.FlushRequest) error {
	if h.w != nil {
		w := h.w
		h.w = nil
		if err := w.Close(); err != nil {
			return err
		}
	}
	return nil
}

func (h *handle) Release(ctx context.Context, req *fuse.ReleaseRequest) error {
	return nil
}

func (d *directory) copy() *directory {
	return &directory{
		fs: d.fs,
		Node: Node{
			File: &pfsclient.File{
				Commit: &pfsclient.Commit{
					Repo: &pfsclient.Repo{
						Name: d.File.Commit.Repo.Name,
					},
					ID: d.File.Commit.ID,
				},
				Path: d.File.Path,
			},
			Write: d.Write,
			Shard: d.Shard,
		},
	}
}

func (f *filesystem) getCommitMount(nameOrAlias string) *CommitMount {
	if len(f.CommitMounts) == 0 {
		return &CommitMount{
			Commit: pfsclient.NewCommit(nameOrAlias, ""),
			Shard:  f.Shard,
		}
	}
	for _, commitMount := range f.CommitMounts {
		if commitMount.Commit.Repo.Name == nameOrAlias || commitMount.Alias == nameOrAlias {
			return commitMount
		}
	}
	return nil
}

func (f *filesystem) getFromCommitID(nameOrAlias string) string {
	commitMount := f.getCommitMount(nameOrAlias)
	if commitMount == nil || commitMount.FromCommit == nil {
		return ""
	}
	return commitMount.FromCommit.ID
}

func (d *directory) lookUpRepo(ctx context.Context, name string) (fs.Node, error) {
	commitMount := d.fs.getCommitMount(name)
	if commitMount == nil {
		return nil, fuse.EPERM
	}
	repoInfo, err := pfsclient.InspectRepo(d.fs.apiClient, commitMount.Commit.Repo.Name)
	if err != nil {
		return nil, err
	}
	if repoInfo == nil {
		return nil, fuse.ENOENT
	}
	result := d.copy()
	result.File.Commit.Repo.Name = commitMount.Commit.Repo.Name
	result.File.Commit.ID = commitMount.Commit.ID
	result.RepoAlias = commitMount.Alias
	result.Shard = commitMount.Shard
	return result, nil
}

func (d *directory) lookUpCommit(ctx context.Context, name string) (fs.Node, error) {
	commitInfo, err := pfsclient.InspectCommit(
		d.fs.apiClient,
		d.File.Commit.Repo.Name,
		name,
	)
	if err != nil {
		return nil, err
	}
	if commitInfo == nil {
		return nil, fuse.ENOENT
	}
	result := d.copy()
	result.File.Commit.ID = name
	if commitInfo.CommitType == pfsclient.CommitType_COMMIT_TYPE_READ {
		result.Write = false
	} else {
		result.Write = true
	}
	result.Modified = commitInfo.Finished
	return result, nil
}

func (d *directory) lookUpFile(ctx context.Context, name string) (fs.Node, error) {
	fileInfo, err := pfsclient.InspectFile(
		d.fs.apiClient,
		d.File.Commit.Repo.Name,
		d.File.Commit.ID,
		path.Join(d.File.Path, name),
		d.fs.getFromCommitID(d.File.Commit.Repo.Name),
		d.Shard,
	)
	if err != nil {
		return nil, fuse.ENOENT
	}
	directory := d.copy()
	directory.File.Path = fileInfo.File.Path
	switch fileInfo.FileType {
	case pfsclient.FileType_FILE_TYPE_REGULAR:
		directory.File.Path = fileInfo.File.Path
		return &file{
			directory: *directory,
			size:      int64(fileInfo.SizeBytes),
			local:     false,
		}, nil
	case pfsclient.FileType_FILE_TYPE_DIR:
		return directory, nil
	default:
		return nil, fmt.Errorf("Unrecognized FileType.")
	}
}

func (d *directory) readRepos(ctx context.Context) ([]fuse.Dirent, error) {
	repoInfos, err := pfsclient.ListRepo(d.fs.apiClient)
	if err != nil {
		return nil, err
	}
	var result []fuse.Dirent
	for _, repoInfo := range repoInfos {
		commitMount := d.fs.getCommitMount(repoInfo.Repo.Name)
		if commitMount != nil {
			name := repoInfo.Repo.Name
			if commitMount.Alias != "" {
				name = commitMount.Alias
			}
			result = append(result, fuse.Dirent{Name: name, Type: fuse.DT_Dir})
		}
	}
	return result, nil
}

func (d *directory) readCommits(ctx context.Context) ([]fuse.Dirent, error) {
	commitInfos, err := pfsclient.ListCommit(d.fs.apiClient, []string{d.File.Commit.Repo.Name}, nil, false)
	if err != nil {
		return nil, err
	}
	var result []fuse.Dirent
	for _, commitInfo := range commitInfos {
		result = append(result, fuse.Dirent{Name: commitInfo.Commit.ID, Type: fuse.DT_Dir})
	}
	return result, nil
}

func (d *directory) readFiles(ctx context.Context) ([]fuse.Dirent, error) {
	fileInfos, err := pfsclient.ListFile(
		d.fs.apiClient,
		d.File.Commit.Repo.Name,
		d.File.Commit.ID,
		d.File.Path,
		d.fs.getFromCommitID(d.File.Commit.Repo.Name),
		d.Shard,
	)
	if err != nil {
		return nil, err
	}
	var result []fuse.Dirent
	for _, fileInfo := range fileInfos {
		shortPath := strings.TrimPrefix(fileInfo.File.Path, d.File.Path)
		if shortPath[0] == '/' {
			shortPath = shortPath[1:]
		}
		switch fileInfo.FileType {
		case pfsclient.FileType_FILE_TYPE_REGULAR:
			result = append(result, fuse.Dirent{Name: shortPath, Type: fuse.DT_File})
		case pfsclient.FileType_FILE_TYPE_DIR:
			result = append(result, fuse.Dirent{Name: shortPath, Type: fuse.DT_Dir})
		default:
			continue
		}
	}
	return result, nil
}

// TODO this code is duplicate elsewhere, we should put it somehwere.
func errorToString(err error) string {
	if err == nil {
		return ""
	}
	return err.Error()
}

func getNode(node fs.Node) *Node {
	switch n := node.(type) {
	default:
		return nil
	case *directory:
		return &n.Node
	case *file:
		return &n.Node
	}
}

func key(file *pfsclient.File) string {
	return fmt.Sprintf("%s/%s/%s", file.Commit.Repo.Name, file.Commit.ID, file.Path)
}<|MERGE_RESOLUTION|>--- conflicted
+++ resolved
@@ -215,16 +215,10 @@
 }
 
 type handle struct {
-<<<<<<< HEAD
-	id string
-	f  *file
-	w  io.WriteCloser
-=======
 	id      string
 	f       *file
 	w       io.WriteCloser
 	written int
->>>>>>> 0618da86
 }
 
 func (h *handle) Read(ctx context.Context, request *fuse.ReadRequest, response *fuse.ReadResponse) (retErr error) {
@@ -262,10 +256,7 @@
 	defer func() {
 		protolion.Debug(&FileWrite{&h.f.Node, errorToString(retErr)})
 	}()
-<<<<<<< HEAD
-=======
 	protolion.Printf("WriteRequest: %s@%d\n", string(request.Data), request.Offset)
->>>>>>> 0618da86
 	if h.w == nil {
 		w, err := pfsclient.PutFileWriter(h.f.fs.apiClient, h.f.File.Commit.Repo.Name, h.f.File.Commit.ID, h.f.File.Path, h.id)
 		if err != nil {
@@ -273,13 +264,6 @@
 		}
 		h.w = w
 	}
-<<<<<<< HEAD
-	written, err := h.w.Write(request.Data)
-	if err != nil {
-		return err
-	}
-	response.Size = written
-=======
 	// repeated is how many bytes in this write have already been sent in
 	// previous call to Write. Why does the OS send us the same data twice in
 	// different calls? Good question, this is a behavior that's only been
@@ -294,7 +278,6 @@
 	}
 	response.Size = written + repeated
 	h.written += written
->>>>>>> 0618da86
 	if h.f.size < request.Offset+int64(written) {
 		h.f.size = request.Offset + int64(written)
 	}
